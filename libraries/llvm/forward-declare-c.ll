; forward-declared from primitives.c

declare i64 @c_get_argc()
declare %Pos @c_get_arg(i64)

declare void @c_io_println_Boolean(%Pos)
declare void @c_io_println_Int(%Int)
declare void @c_io_println_Double(%Double)
declare void @c_io_println_String(%Pos)

declare %Pos @c_buffer_construct(i64, ptr)
declare void @c_buffer_refcount_increment(%Pos)
declare void @c_buffer_refcount_decrement(%Pos)
declare %Pos @c_buffer_concatenate(%Pos, %Pos)
declare ptr @c_buffer_as_null_terminated_string(%Pos)
declare %Pos @c_buffer_construct_from_null_terminated_string(ptr)
declare ptr @c_buffer_construct_uninitialized(i64)
declare ptr @c_buffer_bytes(ptr)
declare void @c_buffer_copy(%Pos, %Pos, i64, i64, i64)
declare %Pos @c_buffer_clone(%Pos)

declare %Pos @c_buffer_eq(%Pos, %Pos)
declare %Pos @c_buffer_substring(%Pos, i64, i64)
declare i64 @c_buffer_length(%Pos)
declare i64 @c_buffer_toInt(%Pos)
declare %Pos @c_buffer_show_Int(i64)
declare %Pos @c_buffer_show_Char(i32)
declare %Pos @c_buffer_show_Byte(i8)
declare %Pos @c_buffer_show_Double(double)
declare %Int @c_buffer_index(%Pos, i64)
<<<<<<< HEAD
declare void @c_buffer_set(%Pos, i64, i8)
declare %Int @c_buffer_character_at(%Pos, i64)
declare %Pos @c_buffer_slice(%Pos, i64, i64)

declare void @hole()
=======
declare %Int @c_buffer_character_at(%Pos, i64)

declare %Pos @c_ref_fresh(%Pos)
declare %Pos @c_ref_get(%Pos)
declare %Pos @c_ref_set(%Pos, %Pos)

declare %Pos @c_array_new(%Int)
declare %Int @c_array_size(%Pos)
declare %Pos @c_array_get(%Pos, %Int)
declare %Pos @c_array_set(%Pos, %Int, %Pos)
>>>>>>> c904df2a
<|MERGE_RESOLUTION|>--- conflicted
+++ resolved
@@ -28,14 +28,12 @@
 declare %Pos @c_buffer_show_Byte(i8)
 declare %Pos @c_buffer_show_Double(double)
 declare %Int @c_buffer_index(%Pos, i64)
-<<<<<<< HEAD
 declare void @c_buffer_set(%Pos, i64, i8)
 declare %Int @c_buffer_character_at(%Pos, i64)
+
 declare %Pos @c_buffer_slice(%Pos, i64, i64)
 
 declare void @hole()
-=======
-declare %Int @c_buffer_character_at(%Pos, i64)
 
 declare %Pos @c_ref_fresh(%Pos)
 declare %Pos @c_ref_get(%Pos)
@@ -44,5 +42,4 @@
 declare %Pos @c_array_new(%Int)
 declare %Int @c_array_size(%Pos)
 declare %Pos @c_array_get(%Pos, %Int)
-declare %Pos @c_array_set(%Pos, %Int, %Pos)
->>>>>>> c904df2a
+declare %Pos @c_array_set(%Pos, %Int, %Pos)