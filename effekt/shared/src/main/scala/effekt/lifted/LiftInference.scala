package effekt
package lifted

import effekt.Phase
import effekt.context.Context
import effekt.lifted
import effekt.core
import effekt.symbols.{ Symbol, builtins }

object LiftInference extends Phase[CoreTransformed, CoreLifted] {

  val phaseName = "lift-inference"

  def env(using env: Environment): Environment = env

  def run(input: CoreTransformed)(using Context): Option[CoreLifted] =
    given Environment = Environment(Map.empty)
    val transformed = transform(input.core)
    Some(CoreLifted(input.source, input.tree, input.mod, transformed))

  // TODO either resolve and bind imports or use the knowledge that they are toplevel!
  def transform(mod: core.ModuleDecl)(using Environment, Context): ModuleDecl =
    ModuleDecl(mod.path, mod.imports, transform(mod.defs), mod.exports)

  def transform(param: core.Param): Param = param match {
    case core.ValueParam(id, tpe) => ValueParam(id, tpe)
    case core.BlockParam(id, tpe) => BlockParam(id, tpe)
  }

  def transform(tree: core.Block)(using Environment, Context): Block = tree match {
    case b @ core.BlockLit(params, body) => liftBlockLitTo(b)
    case core.Member(body, id) => Member(transform(body), id)
    case core.Extern(params, body) => Extern(params.map { p => transform(p) }, body)
    case core.BlockVar(b) => BlockVar(b)
    // TODO check whether this makes sense here.
    case core.Unbox(b) => Unbox(transform(b))

    case core.New(core.Handler(interface, clauses)) =>
      val transformedMethods = clauses.map { case (op, block) => (op, liftBlockLitTo(block)) }
      New(Handler(interface, transformedMethods))
  }

  def transform(tree: core.Stmt)(using Environment, Context): Stmt = tree match {
<<<<<<< HEAD
    case core.Handle(core.BlockLit(params, body), tpe, handler) =>
=======
    case core.Handle(core.BlockLit(params, body), handler) =>
>>>>>>> 2249061b

      // (1) Transform handlers first in unchanged environment.
      val transformedHandler = handler.map { transform }

      var environment = env

      // evidence for the region body itself
      val selfEvidence = EvidenceSymbol()

      environment = environment.adapt(selfEvidence)

      // introduce one evidence symbol per blockparam
      val transformedParams = params map {
        case p @ core.BlockParam(id, tpe) =>
          environment = environment.bind(id)
          transform(p)
        case _ => Context.panic("Should not happen. Body of handle only abstract over block parameters")
      }

      // [[ try { {cap}... => s } with ... ]] = try { [ev]{cap}... => s } with ...
      val transformedBody = transform(body)(using environment, Context) // lift is provided by the handler runtime

<<<<<<< HEAD
      Handle(lifted.BlockLit(EvidenceParam(selfEvidence) :: transformedParams, transformedBody), tpe, transformedHandler)

    case core.Handle(_, _, _) => Context.panic("Should not happen. Handle always take block literals as body.")
=======
      Handle(lifted.BlockLit(EvidenceParam(selfEvidence) :: transformedParams, transformedBody), transformedHandler)

    case core.Handle(_, _) => Context.panic("Should not happen. Handle always take block literals as body.")
>>>>>>> 2249061b

    // [[ region { {cap}... => s } ]] = region { [ev]{cap}... => s }
    case core.Region(core.BlockLit(params, body)) =>
      var environment = env

      // evidence for the region body itself
      val selfEvidence = EvidenceSymbol()

      environment = environment.adapt(selfEvidence)

      // introduce one evidence symbol per blockparam
      val transformedParams = params map {
        case p @ core.BlockParam(id, tpe) =>
          environment = environment.bind(id)
          transform(p)
        case _ => Context.panic("Should not happen. Body of regions only abstract over block parameters")
      }
      Region(lifted.BlockLit(EvidenceParam(selfEvidence) :: transformedParams, transform(body)(using environment, Context)))

    case core.Region(_) => Context.panic("Should not happen. Regions always take block literals as body.")

    case core.App(b: core.Block, targs, args: List[core.Argument]) =>

      // evidence for the function itself
      val ev = env.evidenceFor(b)

      // adds evidence parameters for block arguments
      val transformedArgs = transform(args)

      App(transform(b), targs, ev :: transformedArgs)

    case core.Def(id, tpe, block, rest) =>
      val env = pretransform(tree)
      Def(id, tpe, transform(block)(using env, Context), transform(rest)(using env, Context))

    case core.Val(id, tpe, binding, body) =>
      Val(id, tpe, transform(binding), transform(body))

    case core.Let(id, tpe, binding, body) =>
      Let(id, tpe, transform(binding), transform(body))

    case core.State(id, init, region, body) =>
      State(id, transform(init), region, transform(body))

    case core.Data(id, ctors, rest) =>
      Data(id, ctors, transform(rest))

    case core.Record(id, fields, rest) =>
      Record(id, fields, transform(rest))

    // TODO either the implementation of match should provide evidence
    // or we should not abstract over evidence!
    case core.Match(scrutinee, clauses) =>
      Match(transform(scrutinee), clauses.map { case (p, b) => (transform(p), transformBody(b)) })

    case core.If(cond, thn, els) =>
      If(transform(cond), transform(thn), transform(els))

    case core.While(cond, body) =>
      While(transform(cond), transform(body))

    case core.Return(e) =>
      Return(transform(e))

    case core.Include(contents, rest) => Include(contents, transform(rest))

    case core.Hole => Hole
  }

  def transform(tree: core.Expr)(using Environment, Context): Expr = tree match {
    case l: core.Literal[_] =>
      transform(l)

    case core.ValueVar(sym)   =>
      ValueVar(sym)

    case core.DirectApp(b: core.Block, targs, args: List[core.Argument]) =>
      PureApp(transform(b), targs, transform(args))

<<<<<<< HEAD
    case core.PureApp(b: core.Block, targs, args: List[core.Expr]) =>
      PureApp(transform(b), targs, transform(args))
    case core.Select(target, field) => Select(transform(target), field)
    case core.Box(b)                   => Closure(transform(b))
    case core.Run(s, tpe) =>
      Run(transform(s), tpe)
=======
    // TODO also distinguish between pure and io expressions in lift
    case core.PureApp(b: core.Block, targs, args: List[core.Expr]) =>
      PureApp(transform(b), targs, transform(args))

    case core.Select(target, field) =>
      Select(transform(target), field)

    case core.Box(b)                   =>
      Closure(transform(b))

    case core.Run(s) =>
      Run(transform(s))
>>>>>>> 2249061b
  }

  def transform[T](tree: core.Literal[T]): Literal[T] = tree match {
    case core.UnitLit() => UnitLit()
    case core.IntLit(value: Int) => IntLit(value)
    case core.BooleanLit(value: Boolean) => BooleanLit(value)
    case core.DoubleLit(value: Double) => DoubleLit(value)
    case core.StringLit(value: String) => StringLit(value)
  }

  /**
   *  [[ (a){f,...} -> b ]] = [ev,ev_f,...](a){f,...} -> b
   */
  def liftBlockLitTo(b: core.BlockLit)(using Environment, Context): BlockLit = b match {
    case core.BlockLit(params, body) =>
      var environment = env
<<<<<<< HEAD

      // evidence for the block itself
      val selfEvidence = EvidenceSymbol()

=======

      // evidence for the block itself
      val selfEvidence = EvidenceSymbol()

>>>>>>> 2249061b
      environment = environment.adapt(selfEvidence)

      // introduce one evidence symbol per blockparam
      val evidenceParams = params collect {
        case core.BlockParam(id, tpe) =>
          val ev = EvidenceSymbol()
          environment = environment.bind(id, ev)
          EvidenceParam(ev)
      }

      val transformedParams = EvidenceParam(selfEvidence) :: evidenceParams ++ params.map(transform)

      BlockLit(transformedParams, transform(body)(using environment, Context))
  }

  /**
   * Don't transform the block itself, but only the body. Used for local abstractions like match clauses where
   * we know the evidence is Here.
   */
  def transformBody(tree: core.BlockLit)(using Environment, Context): BlockLit = tree match {
    case core.BlockLit(params, body) =>
      BlockLit(params.map { p => transform(p) }, transform(body))
  }

  def transform(p: core.Pattern): Pattern = p match {
    case core.IgnorePattern() => IgnorePattern()
    case core.AnyPattern() => AnyPattern()
    case core.TagPattern(tag, patterns) => TagPattern(tag, patterns.map { p => transform(p) })
    case core.LiteralPattern(l) => LiteralPattern(transform(l))
  }

  def transform(args: List[core.Argument])(using Environment, Context): List[Argument] = {
    var evidence: List[Evidence] = Nil
    val transformedArgs = args map {
      case b: core.BlockVar =>
        evidence = env.evidenceFor(b) :: evidence
        BlockVar(b.id)
      case b: core.Block =>
        evidence = Here() :: evidence
        transform(b)
      case e: core.Expr  =>
        transform(e)
    }
    evidence.reverse ++ transformedArgs
  }

  def transform(h: core.Handler)(using Environment, Context): Handler = h match {
    case core.Handler(id, clauses) =>
      Handler(id, clauses.map {
        // effect operations should never take any evidence as they are guaranteed (by design) to be evaluated in
        // their definition context.
        case (op, core.BlockLit(params, body)) => (op, BlockLit(params.map { p => transform(p) }, transform(body)))
      })
  }

  /**
   * Traverses the statement to look for function definitions.
   *
   * Important for mutually (and self) recursive functions.
   *
   * TODO add mutual blocks to core and lifted. This way we know exactly what to pretransform.
   */
  def pretransform(s: core.Stmt)(using env: Environment, C: Context): Environment = s match {
    case core.Def(id, tpe, block, rest) =>
      // will this ever be non-empty???
      val extendedEnv = env.bind(id, env.evidenceFor(block).scopes)
      pretransform(rest)(using extendedEnv, C)
    case _ => env
  }

  case class Environment(env: Map[Symbol, List[EvidenceSymbol]]) {
    def bind(s: Symbol) = copy(env = env + (s -> Nil))
    def bind(s: Symbol, ev: List[EvidenceSymbol]) = copy(env = env + (s -> ev))
    def bind(s: Symbol, init: EvidenceSymbol) = copy(env = env + (s -> List(init)))
    def adapt(a: EvidenceSymbol) = copy(env = env.map { case (s, as) => s -> (a :: as) })

    def evidenceFor(b: core.Block)(using Context): Evidence = b match {
      case b: core.BlockVar if Context.blockTypeOf(b.id) == builtins.TRegion => Here()
      case b: core.BlockVar => Evidence(env.getOrElse(b.id, Nil)) //.map { x => Evidence(x) }
      case b: core.BlockLit   => Here()
      case core.Member(b, id) => evidenceFor(b)
      case b: core.Extern     => Here() // sys error "Cannot provide scope evidence for built in function"
      // TODO check whether this makes any sense
      case b: core.Unbox      => Here()
      case b: core.New => Here()
    }
  }
}<|MERGE_RESOLUTION|>--- conflicted
+++ resolved
@@ -41,11 +41,7 @@
   }
 
   def transform(tree: core.Stmt)(using Environment, Context): Stmt = tree match {
-<<<<<<< HEAD
     case core.Handle(core.BlockLit(params, body), tpe, handler) =>
-=======
-    case core.Handle(core.BlockLit(params, body), handler) =>
->>>>>>> 2249061b
 
       // (1) Transform handlers first in unchanged environment.
       val transformedHandler = handler.map { transform }
@@ -68,15 +64,9 @@
       // [[ try { {cap}... => s } with ... ]] = try { [ev]{cap}... => s } with ...
       val transformedBody = transform(body)(using environment, Context) // lift is provided by the handler runtime
 
-<<<<<<< HEAD
       Handle(lifted.BlockLit(EvidenceParam(selfEvidence) :: transformedParams, transformedBody), tpe, transformedHandler)
 
     case core.Handle(_, _, _) => Context.panic("Should not happen. Handle always take block literals as body.")
-=======
-      Handle(lifted.BlockLit(EvidenceParam(selfEvidence) :: transformedParams, transformedBody), transformedHandler)
-
-    case core.Handle(_, _) => Context.panic("Should not happen. Handle always take block literals as body.")
->>>>>>> 2249061b
 
     // [[ region { {cap}... => s } ]] = region { [ev]{cap}... => s }
     case core.Region(core.BlockLit(params, body)) =>
@@ -150,33 +140,23 @@
     case l: core.Literal[_] =>
       transform(l)
 
-    case core.ValueVar(sym)   =>
+    case core.ValueVar(sym) =>
       ValueVar(sym)
 
     case core.DirectApp(b: core.Block, targs, args: List[core.Argument]) =>
       PureApp(transform(b), targs, transform(args))
 
-<<<<<<< HEAD
     case core.PureApp(b: core.Block, targs, args: List[core.Expr]) =>
       PureApp(transform(b), targs, transform(args))
-    case core.Select(target, field) => Select(transform(target), field)
-    case core.Box(b)                   => Closure(transform(b))
-    case core.Run(s, tpe) =>
-      Run(transform(s), tpe)
-=======
-    // TODO also distinguish between pure and io expressions in lift
-    case core.PureApp(b: core.Block, targs, args: List[core.Expr]) =>
-      PureApp(transform(b), targs, transform(args))
 
     case core.Select(target, field) =>
       Select(transform(target), field)
 
-    case core.Box(b)                   =>
+    case core.Box(b) =>
       Closure(transform(b))
 
     case core.Run(s) =>
       Run(transform(s))
->>>>>>> 2249061b
   }
 
   def transform[T](tree: core.Literal[T]): Literal[T] = tree match {
@@ -193,17 +173,10 @@
   def liftBlockLitTo(b: core.BlockLit)(using Environment, Context): BlockLit = b match {
     case core.BlockLit(params, body) =>
       var environment = env
-<<<<<<< HEAD
-
+      
       // evidence for the block itself
       val selfEvidence = EvidenceSymbol()
 
-=======
-
-      // evidence for the block itself
-      val selfEvidence = EvidenceSymbol()
-
->>>>>>> 2249061b
       environment = environment.adapt(selfEvidence)
 
       // introduce one evidence symbol per blockparam
