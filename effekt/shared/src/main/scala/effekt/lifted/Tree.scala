--- conflicted
+++ resolved
@@ -158,13 +158,8 @@
     freeVariables(body) -- bound
   case Member(b, field) => freeVariables(b)
   case Extern(params, body) => Set.empty
-<<<<<<< HEAD
-  case Unbox(e) => freeVariables(e) // well, well, well...
+  case Unbox(e) => freeVariables(e) // TODO well, well, well...
   case _ => ??? // TODO (see also e2c5547b32e40697cafaec51f8e3c27ce639055e)
-=======
-  case Unbox(e) => freeVariables(e) // TODO well, well, well...
-  case _ => ??? // TODO
->>>>>>> e5abcf23
 }
 
 def freeVariables(scope: Scope): Set[Symbol] = scope match {
