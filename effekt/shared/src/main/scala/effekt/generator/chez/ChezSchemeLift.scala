--- conflicted
+++ resolved
@@ -18,22 +18,10 @@
  */
 object ChezSchemeLift extends Backend {
 
-<<<<<<< HEAD
-  def run(expr: chez.Expr): chez.Expr = chez.Builtin("run", expr)
-  def pure(expr: chez.Expr): chez.Expr = chez.Builtin("pure", expr)
-
-  // TODO we use the $then variant, for now, since the `then` variant is a macro and would
-  // require adding it to the syntax chez.Tree
-  def bind(binding: chez.Expr, param: ChezName, body: chez.Block): chez.Expr =
-    Builtin("$then", binding, chez.Lambda(List(param), body))
-
   def runMain(main: ChezName): chez.Expr =
     val monomorphized = true
-    if (monomorphized) chez.Builtin("run", chez.Call(main))
-    else chez.Builtin("run", chez.Call(main, Variable(ChezName("here"))))
-=======
-  def runMain(main: ChezName): chez.Expr = CPS.runMain(main)
->>>>>>> f09004e8
+    if (monomorphized) chez.Call(chez.Call(main), List(CPS.id))
+    else chez.Call(chez.Call(main, CPS.id), List(CPS.id))
 
   /**
    * Returns [[Compiled]], containing the files that should be written to.
@@ -126,55 +114,30 @@
        chez.Let(List(Binding(nameDef(id), chez.Builtin("fresh", Variable(nameRef(region)), toChez(init)))), toChez(body, k))
       }
 
-<<<<<<< HEAD
-    case Try(body, handler) => chez.Handle(handler.map(toChez), toChez(body))
-
-    case Reset(body) => chez.Builtin("reset", toChezExpr(body))
-
-    case Shift(ev, body) => chez.Builtin("shift", toChez(ev), toChez(body))
-=======
     case Try(body, handler) =>
       val handlers = handler.map { h =>
         val names = RecordNames(h.interface.name)
-        // (let ((OPNAME (lambda (ev args...)  ((ev (lambda k1 => lambda k2 =>
-        //      (define ([[resume]] ev v) (ev (k1 v)))
-        //      [[BODY]]_k2))))
-        //   (CONSTRUCTOR OPNAME ...)
-        val operations = h.operations.map {
-          case Operation(op, BlockLit(tparams, params, body)) =>
-            val opName = freshName(op.name.name)
-            val resumeName = nameDef(params.last.id)
-            val paramNames = params.init.map(p => nameDef(p.id))
-            val ev = freshName("ev")
-
-            val resumeEv = freshName("ev")
-            val v = freshName("v")
-
-            val k1 = freshName("k1")
-            val k2 = freshName("k2")
-
-            val chez.Block(defs, exprs, result) = toChez(body, Continuation.Dynamic(Variable(k2)))
-
-            chez.Binding(opName, chez.Lambda(List(ev) ++ paramNames,
-              chez.Call(ev, chez.Lambda(List(k1), chez.Lambda(List(k2),
-                chez.Block(
-                  chez.Function(resumeName, List(resumeEv, v),
-                    chez.Call(resumeEv, chez.Call(k1, chez.Variable(v)))) :: defs,
-                  exprs,
-                  result))))))
-        }
-
         val cap = freshName(names.name)
-        Binding(cap, chez.Let(operations,
-          chez.Call(names.constructor, operations.map { fun => Variable(fun.name) } :_*)))
-      }
-
+        Binding(cap, toChez(h))
+      }
       CPS.inline { k =>
         chez.Let(handlers,
           chez.Call(CPS.reset(chez.Call(toChez(body), CPS.lift :: handlers.map(h => Variable(h.name)))), List(k.reify)))
       }
->>>>>>> f09004e8
-
+
+    // TODO continue
+    // [[ reset { body } ]] = k => [[ body ]] (pure) k
+    case Reset(body) => CPS.join { k => chez.Expr.Call(toChezExpr(body).apply(CPS.pure), List(k.reify)) }
+
+    // TODO deal with evidence passed to the continuation.
+    // [[ shift(ev, {k} => body) ]] = ev(k => k2 => [[ body ]] k2 )
+    case Shift(ev, Block.BlockLit(tparams, List(kparam), body)) =>
+      CPS.lift(ev.lifts, CPS.inline { k1 =>
+        chez.Let(List(chez.Binding(toChez(kparam), k1.reify)),
+          toChezExpr(body).reify())
+      })
+
+    // TODO properly CPS translate
     case Region(body) =>
      CPS.inline { k => chez.Call(chez.Builtin("with-region", toChez(body)), List(k.reify)) }
 
@@ -269,17 +232,10 @@
     case Nil => Variable(ChezName("here"))
   }
 
-<<<<<<< HEAD
   def toChez(l: Lift): chez.Expr = l match {
     case Lift.Var(x) => chez.Variable(nameRef(x))
     case Lift.Try() => Variable(ChezName("lift"))
     case Lift.Reg() => Variable(ChezName("lift"))
-=======
-  def toChez(scope: Evidence): chez.Expr = scope match {
-    case Evidence(Nil) => Variable(ChezName("here"))
-    case Evidence(ev :: Nil) => chez.Variable(nameRef(ev))
-    case Evidence(scopes) => chez.Builtin("nested", scopes map { s => chez.Variable(nameRef(s)) }:_*)
->>>>>>> f09004e8
   }
 
   def toChez(expr: Expr): chez.Expr = expr match {
@@ -336,6 +292,10 @@
     def flatMap(f: chez.Expr => CPS): CPS = CPS.inline(k => prog(Continuation.Static(a => f(a)(k))))
     def map(f: chez.Expr => chez.Expr): CPS = flatMap(a => CPS.pure(f(a)))
     def run: chez.Expr = prog(Continuation.Static(a => a))
+
+    def reify(): chez.Expr =
+      val k = freshName("k")
+      chez.Lambda(List(k), this.apply(Continuation.Dynamic(chez.Expr.Variable(k))))
   }
 
   object CPS {
@@ -349,12 +309,34 @@
           prog(Continuation.Dynamic(chez.Variable(kName))))
     }
 
+    def reflect(e: chez.Expr): CPS =
+      CPS.join { k => chez.Expr.Call(e, List(k.reify)) }
+
+    def lift(lifts: List[Lift], m: CPS): CPS = lifts match {
+
+      // TODO implement lift for reg properly
+      case (Lift.Try() | Lift.Reg()) :: lifts =>
+        val k2 = freshName("k2")
+        lift(lifts, CPS.inline { k1 => chez.Lambda(List(k2),
+          m.apply(a => chez.Expr.Call(chez.Expr.Call(k1.reify, List(a)), List(chez.Expr.Variable(k2))))
+        )})
+
+      // [[ [ev :: evs](m) ]] = ev([[ [evs](m) ]])
+      case Lift.Var(x) :: lifts =>
+        CPS.reflect(chez.Call(nameRef(x), lift(lifts, m).reify()))
+
+      case Nil => m
+    }
+
     def reset(prog: chez.Expr): chez.Expr =
+      chez.Call(prog, List(pure))
+
+
+    // fn a => fn k2 => k2(a)
+    def pure: chez.Expr =
       val a = freshName("a")
       val k2 = freshName("k2")
-      // fn a => fn k2 => k2(a)
-      val pure = chez.Lambda(List(a), chez.Lambda(List(k2), chez.Call(k2, chez.Variable(a))))
-      chez.Call(prog, List(pure))
+      chez.Lambda(List(a), chez.Lambda(List(k2), chez.Call(k2, chez.Variable(a))))
 
     // TODO generate
     def lift: chez.Expr = chez.Variable(ChezName("lift"))
@@ -376,14 +358,11 @@
     val value = ChezName("value")
     val ev = ChezName("ev")
 
-    val k1 = freshName("k1")
-    val k2 = freshName("k2")
-
     val getter = chez.Function(nameDef(symbols.builtins.TState.get), List(ref),
-      chez.Lambda(List(ev), chez.Lambda(List(k1), CPS.pure(chez.Builtin("unbox", Variable(ref))).apply(chez.Expr.Variable(k1)))))
+      chez.Lambda(List(ev), CPS.pure(chez.Builtin("unbox", Variable(ref))).reify()))
 
     val setter = chez.Function(nameDef(symbols.builtins.TState.put), List(ref),
-      chez.Lambda(List(ev, value), chez.Lambda(List(k2), CPS.pure(chez.Builtin("set-box!", Variable(ref), Variable(value))).apply(chez.Expr.Variable(k2)))))
+      chez.Lambda(List(ev, value), CPS.pure(chez.Builtin("set-box!", Variable(ref), Variable(value))).reify()))
 
     List(getter, setter)
   }
