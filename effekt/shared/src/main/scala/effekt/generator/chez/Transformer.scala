--- conflicted
+++ resolved
@@ -75,13 +75,9 @@
     case Return(e) => pure(toChez(e))
     case App(b, targs, vargs, bargs) => chez.Call(toChez(b), vargs.map(toChez) ++ bargs.map(toChez))
     case If(cond, thn, els) => chez.If(toChez(cond), toChezExpr(thn), toChezExpr(els))
-<<<<<<< HEAD
-    case Val(id, binding, body) => bind(toChezExpr(binding), nameDef(id), toChez(body))
+    case Val(id, tpe, binding, body) => bind(toChezExpr(binding), nameDef(id), toChez(body))
     // empty matches are translated to a hole in chez scheme
     case Match(scrutinee, Nil, None) => chez.Builtin("hole")
-=======
-    case Val(id, tpe, binding, body) => bind(toChezExpr(binding), nameDef(id), toChez(body))
->>>>>>> 2f933039
     case Match(scrutinee, clauses, default) =>
       val sc = toChez(scrutinee)
       val cls = clauses.map { case (constr, branch) =>
