--- conflicted
+++ resolved
@@ -70,11 +70,7 @@
   def box(using PContext): PartialFunction[ValueType, Boxer] = {
     case core.Type.TInt     => PContext.boxer("Int")
     case core.Type.TChar    => PContext.boxer("Char")
-<<<<<<< HEAD
     case core.Type.TByte    => PContext.boxer("Byte")
-    case core.Type.TBoolean => PContext.boxer("Bool")
-=======
->>>>>>> c904df2a
     case core.Type.TDouble  => PContext.boxer("Double")
     // Do strings need to be boxed? Really?
     case core.Type.TString  =>
