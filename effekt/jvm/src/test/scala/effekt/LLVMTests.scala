package effekt

import java.io.File
import sbt.io._
import sbt.io.syntax._
import scala.language.implicitConversions
import scala.sys.process.Process

class LLVMTests extends EffektTests {

  def backendName = "llvm"

  override def valgrind = sys.env.get("EFFEKT_VALGRIND").nonEmpty

  override lazy val positives: List[File] = List(
    examplesDir / "llvm",
    examplesDir / "pos",
    examplesDir / "benchmarks",
  )

  lazy val bugs: List[File] = List(
    // names not sanitized (even?)
    examplesDir / "pos" / "special_names.effekt",

    // sanitizer/valgrind: segfault
    examplesDir / "pos" / "parametrized.effekt",

<<<<<<< HEAD
    // sanitizer/valgrind: segfault
    // related to polymorphism boxing
    examplesDir / "pos" / "higher_rank_polymorphism.effekt",
    examplesDir / "pos" / "issue108.effekt",

    // valgrind leak
=======
    // Valgrind leak/failure
    examplesDir / "llvm" / "nested.effekt",
>>>>>>> cebaa6e1
    examplesDir / "llvm" / "strings.effekt",
    examplesDir / "llvm" / "polymorphism_map.effekt",
    examplesDir / "pos" / "parser.effekt",
    examplesDir / "pos" / "matchdef.effekt",
    examplesDir / "pos" / "type_parameters_blocks.effekt",
    examplesDir / "pos" / "long_string.effekt",
    examplesDir / "pos" / "string_concat_pr493.effekt",
    examplesDir / "pos" / "string" / "substring.effekt", // a lot
    examplesDir / "pos" / "string" / "indexOf.effekt", // a lot
    examplesDir / "benchmarks" / "are_we_fast_yet" / "sieve.effekt",
    examplesDir / "benchmarks" / "are_we_fast_yet" / "nbody.effekt",
    examplesDir / "benchmarks" / "are_we_fast_yet" / "bounce.effekt",
    examplesDir / "benchmarks" / "are_we_fast_yet" / "towers.effekt",
    examplesDir / "benchmarks" / "are_we_fast_yet" / "permute.effekt",
    examplesDir / "benchmarks" / "are_we_fast_yet" / "queens.effekt",
  )

  /**
   * Documentation of currently failing tests and their reason
   */
  lazy val missingFeatures: List[File] = List(

    // now show instance for records / datatypes
    examplesDir / "pos" / "builtins.effekt",
    examplesDir / "pos" / "namespaces.effekt",
    examplesDir / "pos" / "triples.effekt",
    examplesDir / "pos" / "either.effekt",

    // inspect
    examplesDir / "pos" / "probabilistic.effekt",
    examplesDir / "pos" / "nim.effekt",
    examplesDir / "pos" / "exists.effekt",

    // arrays
    examplesDir / "pos" / "arrays.effekt",
    examplesDir / "pos" / "raytracer.effekt",
    examplesDir / "pos" / "issue319.effekt",
    examplesDir / "pos" / "array",

    // Regex
    examplesDir / "pos" / "simpleparser.effekt",

    // tuples
    examplesDir / "pos" / "records.effekt",

    // toplevel def and let bindings
    examplesDir / "pos" / "toplevelval.effekt",
    examplesDir / "pos" / "capture" / "mbed.effekt",
    examplesDir / "pos" / "lib_test.effekt",

    // unsafe cont
    examplesDir / "pos" / "propagators.effekt",
    examplesDir / "pos" / "unsafe_cont.effekt",

    // Only JS (tests should be moved to a JS folder)
    examplesDir / "pos" / "genericcompare.effekt",
    examplesDir / "pos" / "multiline_extern_definition.effekt",
    examplesDir / "pos" / "maps.effekt",
    examplesDir / "pos" / "capture" / "resources.effekt",
    examplesDir / "pos" / "io",

    // Bidirectional effects do not work in general
    examplesDir / "pos" / "bidirectional",
    examplesDir / "pos" / "type_omission_op.effekt",
    examplesDir / "pos" / "object"/ "higher_order_compose_op.effekt",

    // first class functions closing over capabilities
    examplesDir / "pos" / "capture" / "state_eff.effekt",
    examplesDir / "pos" / "lambdas" / "simpleclosure.effekt",
    examplesDir / "pos" / "file.effekt",

    // higher order foreign functions are not supported
    examplesDir / "pos" / "capture" / "ffi_blocks.effekt",

    // See PR #355
    examplesDir / "llvm" / "string_toint.effekt",

    // Generic equality
    examplesDir / "pos" / "issue429.effekt",

    // Math operations
    examplesDir / "pos" / "doubles.effekt",
  )

  override lazy val ignored: List[File] = bugs ++ missingFeatures
}<|MERGE_RESOLUTION|>--- conflicted
+++ resolved
@@ -25,17 +25,8 @@
     // sanitizer/valgrind: segfault
     examplesDir / "pos" / "parametrized.effekt",
 
-<<<<<<< HEAD
-    // sanitizer/valgrind: segfault
-    // related to polymorphism boxing
-    examplesDir / "pos" / "higher_rank_polymorphism.effekt",
-    examplesDir / "pos" / "issue108.effekt",
-
-    // valgrind leak
-=======
     // Valgrind leak/failure
     examplesDir / "llvm" / "nested.effekt",
->>>>>>> cebaa6e1
     examplesDir / "llvm" / "strings.effekt",
     examplesDir / "llvm" / "polymorphism_map.effekt",
     examplesDir / "pos" / "parser.effekt",
