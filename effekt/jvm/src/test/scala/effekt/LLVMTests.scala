--- conflicted
+++ resolved
@@ -19,11 +19,6 @@
   )
 
   lazy val bugs: List[File] = List(
-<<<<<<< HEAD
-=======
-    examplesDir / "pos" / "issue108.effekt", // seg faults!
-
->>>>>>> 61863dd7
     // names not sanitized (even?)
     examplesDir / "pos" / "special_names.effekt",
 
