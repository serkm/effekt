--- conflicted
+++ resolved
@@ -35,13 +35,10 @@
     examplesDir / "pos" / "unsafe_cont.effekt",
     examplesDir / "pos" / "propagators.effekt",
 
-<<<<<<< HEAD
     // the number representations differ in JS and Chez
     examplesDir / "casestudies" / "ad.effekt.md",
     examplesDir / "casestudies" / "inference.effekt.md",
 
-=======
->>>>>>> ee7548d9
     // in the CallCC variant, we cannot have toplevel vals at the moment (their bindings need to be wrapped in `(run (thunk ...))`
     // see comment on commit 61492d9
     examplesDir / "casestudies" / "anf.effekt.md",
