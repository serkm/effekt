--- conflicted
+++ resolved
@@ -334,11 +334,7 @@
     val executableFile = basePath
     var gccArgs = Seq(gcc, gccMainFile, "-o", executableFile, objPath) ++ libuvArgs
 
-<<<<<<< HEAD
-    if (C.config.debug()) gccArgs ++= Seq("-fsanitize=address,leak,undefined", "-fstack-protector-all", "-Og", "-g", "-Wall", "-Wextra")
-=======
-    if (C.config.debug()) gccArgs ++= Seq("-fsanitize=address,undefined", "-fstack-protector-all", "-Og", "-g")
->>>>>>> 61863dd7
+    if (C.config.debug()) gccArgs ++= Seq("-fsanitize=address,undefined", "-fstack-protector-all", "-Og", "-g", "-Wall", "-Wextra")
     if (C.config.valgrind()) gccArgs ++= Seq("-O0", "-g")
 
     exec(gccArgs: _*)
